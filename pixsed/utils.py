--- conflicted
+++ resolved
@@ -27,22 +27,13 @@
 from photutils.segmentation import make_2dgaussian_kernel, detect_sources, deblend_sources
 from photutils.segmentation import SourceFinder, SegmentationImage, SourceCatalog
 from photutils.morphology import data_properties
-<<<<<<< HEAD
-from photutils.isophote import EllipseGeometry, Ellipse
-from photutils.aperture import (EllipticalAperture, EllipticalAnnulus, 
-=======
 from photutils.isophote import EllipseGeometry, Ellipse, EllipseSample, Isophote, IsophoteList
 from photutils.aperture import (EllipticalAperture, EllipticalAnnulus,
->>>>>>> 5c3b3336
                                 ApertureStats, aperture_photometry)
 from rasterio.features import rasterize, shapes
 from shapely.geometry import shape, MultiPoint
 from shapely.affinity import scale
 from reproject import reproject_interp, reproject_adaptive
-<<<<<<< HEAD
-from .utils_ellipse import fit_ellipse, cart_to_pol
-=======
->>>>>>> 5c3b3336
 
 stretchDict = {'asinh': AsinhStretch(), 'sqrt': SqrtStretch(), 'log': LogStretch()}
 
@@ -50,8 +41,7 @@
 def adapt_mask(mask, input_wcs, output_wcs, shape_out, verbose=False):
     '''
     Adapt the mask.
-<<<<<<< HEAD
-        
+
     Notes
     -----
     FIXME: doc!
@@ -63,7 +53,7 @@
 
     if (input_wcs.wcs.crval != output_wcs.wcs.crval).all():
         no_reproject = False
-    
+
     if (mask.shape[0] != shape_out[0]) | (mask.shape[1] != shape_out[1]):
         no_reproject = False
 
@@ -73,13 +63,16 @@
         if verbose:
             print('[adapt_segmentation] Same WCS, no reprojection')
     else:
-        mask_o, _ = reproject_interp((mask, input_wcs), output_wcs, 
+        mask_o, _ = reproject_interp((mask, input_wcs), output_wcs,
                                      shape_out=shape_out, order='nearest-neighbor')
         mask_o = mask_o > 0
 
     return mask_o
 
-=======
+
+def adapt_segmentation(segm, input_wcs, output_wcs, shape_out, verbose=False):
+    '''
+    Adapt the segmentation.
 
     Notes
     -----
@@ -93,86 +86,26 @@
     if (input_wcs.wcs.crval != output_wcs.wcs.crval).all():
         no_reproject = False
 
-    if (mask.shape[0] != shape_out[0]) | (mask.shape[1] != shape_out[1]):
+    if (segm.shape[0] != shape_out[0]) | (segm.shape[1] != shape_out[1]):
         no_reproject = False
 
     if no_reproject:
-        mask_o = mask.copy()
+        segm_data = segm.data.copy()
 
         if verbose:
             print('[adapt_segmentation] Same WCS, no reprojection')
     else:
-        mask_o, _ = reproject_interp((mask, input_wcs), output_wcs,
-                                     shape_out=shape_out, order='nearest-neighbor')
-        mask_o = mask_o > 0
-
-    return mask_o
-
-
-def adapt_segmentation(segm, input_wcs, output_wcs, shape_out, verbose=False):
-    '''
-    Adapt the segmentation.
->>>>>>> 5c3b3336
-
-def adapt_segmentation(segm, input_wcs, output_wcs, shape_out, verbose=False):
-    '''
-    Adapt the segmentation.
-    
-    Notes
-    -----
-    FIXME: doc!
-    '''
-    # Check whether the wcs matches
-    no_reproject = True
-    if (input_wcs.wcs.crpix != output_wcs.wcs.crpix).all():
-        no_reproject = False
-
-    if (input_wcs.wcs.crval != output_wcs.wcs.crval).all():
-        no_reproject = False
-<<<<<<< HEAD
-    
-    if (segm.shape[0] != shape_out[0]) | (segm.shape[1] != shape_out[1]):
-        no_reproject = False
-
-    if no_reproject:
-        segm_data = segm.data.copy()
-
-        if verbose:
-            print('[adapt_segmentation] Same WCS, no reprojection')
-    else:
-        segm_data, _ = reproject_interp((segm.data, input_wcs), output_wcs, 
-                                          shape_out=shape_out, order='nearest-neighbor')
+        segm_data, _ = reproject_interp((segm.data, input_wcs), output_wcs,
+                                        shape_out=shape_out, order='nearest-neighbor')
 
     segm_o = SegmentationImage(np.round(segm_data).astype(int))
     return segm_o
 
-=======
-
-    if (segm.shape[0] != shape_out[0]) | (segm.shape[1] != shape_out[1]):
-        no_reproject = False
-
-    if no_reproject:
-        segm_data = segm.data.copy()
-
-        if verbose:
-            print('[adapt_segmentation] Same WCS, no reprojection')
-    else:
-        segm_data, _ = reproject_interp((segm.data, input_wcs), output_wcs,
-                                        shape_out=shape_out, order='nearest-neighbor')
-
-    segm_o = SegmentationImage(np.round(segm_data).astype(int))
-    return segm_o
-
->>>>>>> 5c3b3336
 
 def add_mask_circle(mask, x, y, radius, value=1):
     '''
     Add a circular mask in the input mask array.
-<<<<<<< HEAD
-    
-=======
-
->>>>>>> 5c3b3336
+
     Parameters
     ----------
     mask : 2D bool array
@@ -183,11 +116,7 @@
         The radius of the added mask.
     value : int or float
         The value put in the mask.
-<<<<<<< HEAD
-        
-=======
-
->>>>>>> 5c3b3336
+
     Returns
     -------
     mask : 2D bool array
@@ -196,21 +125,11 @@
     nx = np.arange(mask.shape[1])
     ny = np.arange(mask.shape[0])
     xx, yy = np.meshgrid(nx, ny)
-<<<<<<< HEAD
-    r = np.sqrt((xx - x)**2 + (yy - y)**2)
-=======
     r = np.sqrt((xx - x) ** 2 + (yy - y) ** 2)
->>>>>>> 5c3b3336
     mask[r <= radius] = value
     return mask
 
 
-<<<<<<< HEAD
-def add_mask_rect(mask, xmin, xmax, ymin, ymax, value=1):
-    '''
-    Add a rectangular mask in the input mask array.
-    
-=======
 def add_mask_ellipse(mask, x, y, sma, smb, pa, value=1):
     '''
         Add a circular mask in the input mask array.
@@ -250,19 +169,15 @@
     '''
     Add a rectangular mask in the input mask array.
 
->>>>>>> 5c3b3336
     Parameters
     ----------
     mask : 2D bool array
         Input mask, True for masked region.
     xmin, xmax, ymin, ymax : int
         The ranges of x and y axes
-<<<<<<< HEAD
-=======
     value : int or float
         The value put in the mask.
 
->>>>>>> 5c3b3336
     '''
     nx = np.arange(mask.shape[1])
     ny = np.arange(mask.shape[0])
@@ -309,823 +224,14 @@
     ----------
     s : string
         The header content.
-<<<<<<< HEAD
-    
-=======
-
->>>>>>> 5c3b3336
+
     Returns
     -------
     s : string
         The string without comments and space.
-<<<<<<< HEAD
     '''
     if s is None:
         return None
-
-    s = s.split('/')[0]
-    s = s.strip()
-    return s
-
-
-def cutout_star(image, segm, coord_pix, extract_size, sigma=1, plot=True):
-    '''
-    Extract the radial profile around the specified coordinate.
-
-    Parameters
-    ----------
-    image : 2D array
-        The image data.
-    segm : SegmentationImage 
-        The input SegmentationImage.
-    coord_pix : tuple
-        Coordinate of the target star, units: pixel.
-    extract_size : int
-        Size of the box to extract the star, units: pixel.
-    sigma : float (default: 1)
-        The sigma of the Gaussian fit to measure the center of the star, 
-        units: pixel. 
-    plot : bool (default: False)
-        Plot the results if True.
-
-    Notes
-    -----
-    FIXME: Finishe the doc!
-    '''
-    segm = deepcopy(segm)
-    l = segm.data[int(coord_pix[1]), int(coord_pix[0])]
-    mask = segm.data > 0
-    
-    img_c = Cutout2D(image, position=coord_pix, size=extract_size)
-    mask_c = Cutout2D(mask, position=coord_pix, size=extract_size)
-    data = img_c.data
-    mask = mask_c.data
-    
-    ny, nx = data.shape
-    yy, xx = np.mgrid[:ny, :nx]
-
-    amp = np.percentile(data, 99)
-    mean_init = extract_size/2
-    g_init = models.Gaussian2D(amplitude=amp, x_mean=mean_init, y_mean=mean_init, x_stddev=sigma, 
-                               y_stddev=sigma)
-    fitter = fitting.LevMarLSQFitter()
-
-    with warnings.catch_warnings():
-        # Ignore model linearity warning from the fitter
-        warnings.filterwarnings('ignore', message='Model is linear in parameters',
-                                category=AstropyUserWarning)
-        g_fit = fitter(g_init, xx, yy, data)
-    
-    x = coord_pix + (g_fit.x_mean.value - mean_init)
-    y = g_fit.y_mean.value
-
-
-    if plot:
-        fig, axs = plt.subplots(1, 2, figsize=(14, 7))
-
-        ax = axs[0]
-        norm = simple_norm(data, 'log', percent=99.0)
-        ax.imshow(data, norm=norm, origin='lower', cmap='viridis')
-        ax.plot(mean_init, mean_init, marker='+', color='C0')
-        ax.plot(g_fit.x_mean, g_fit.y_mean, marker='x', color='C3')
-        
-        ax = axs[1]
-        ax.imshow(mask, origin='lower', cmap='Greys_r')
-
-    return x, y
-
-
-def detect_source_extended(image:np.array, target_coord:tuple, target_mask:np.array, 
-                           threshold_o:float, threshold_i:float, npixels_o=5, 
-                           npixels_i=5, nlevels_o=32, nlevel_i=256, contrast_o=0.001, 
-                           contrast_i=1e-6, coverage_mask=None, connectivity=8, 
-                           kernel_fwhm=0, mode='linear', nproc=1, 
-                           progress_bar=False, plot=False, fig=None, axs=None, 
-                           norm_kwargs=None, interactive=False, verbose=False):
-    '''
-    Detect the image sources for an extended target. This function get 
-    the segmentations of the image in two steps, one inside the target_mask and 
-    one outside the target_mask.
-
-    Parameters
-    ----------
-    image : 2D array
-        The image data.
-    target_coord : tuple
-        The pixel coordinate of the target.
-    target_mask (optional) : 2D bool array
-        A boolean mask, with the same shape as the input data, where True 
-        values indicate masked pixels. For extended targets, we generate two 
-        segmentations with different parameters, one inside the target_mask and 
-        one outside the target_mask.
-    threshold_o : float
-        Threshold to generate the segmentation outside target mask.
-    threshold_i : float
-        Threshold to generate the segmentation inside target mask.
-    npixels_o : int (default: 5)
-        The minimum number of connected pixels, each greater than threshold, 
-        that an object must have to be detected. npixels must be a positive 
-        integer. It is for the outer segmentation.
-    npixels_i : int (default: 5)
-        The npixel for the inner segmentation.
-    nlevels_o : int (default: 32)
-        The number of multi-thresholding levels to use for deblending. Each 
-        source will be re-thresholded at nlevels levels spaced between its 
-        minimum and maximum values (non-inclusive). The mode keyword determines 
-        how the levels are spaced. It is for the outer segmentation.
-    nlevels_i : int (default: 32)
-        The nlevel for the inner segmentation.
-    contrast_o : float (default: 0.001)
-        The fraction of the total source flux that a local peak must have (at 
-        any one of the multi-thresholds) to be deblended as a separate object. 
-        contrast must be between 0 and 1, inclusive. If contrast=0 then every 
-        local peak will be made a separate object (maximum deblending). 
-        If contrast=1 then no deblending will occur. The default is 0.001, which 
-        will deblend sources with a 7.5 magnitude difference. It is for the 
-        outer segmentation.
-    contrast_i : float (default: 1e-6)
-        The contrast for the inner segmentation.
-    connectivity : {4, 8} optional
-        The type of pixel connectivity used in determining how pixels are 
-        grouped into a detected source. The options are 4 or 8 (default). 
-        4-connected pixels touch along their edges. 8-connected pixels touch 
-        along their edges or corners.
-    kernel_fwhm : float (default: 0)
-        The kernel FWHM to smooth the image. If kernel_fwhm=0, skip the convolution.
-    mode : {'exponential', 'linear', 'sinh'}, optional
-        The mode used in defining the spacing between the multi-thresholding 
-        levels (see the nlevels keyword) during deblending. The 'exponential' 
-        and 'sinh' modes have more threshold levels near the source minimum and 
-        less near the source maximum. The 'linear' mode evenly spaces 
-        the threshold levels between the source minimum and maximum. 
-        The 'exponential' and 'sinh' modes differ in that the 'exponential' 
-        levels are dependent on the source maximum/minimum ratio (smaller ratios 
-        are more linear; larger ratios are more exponential), while the 'sinh' 
-        levels are not. Also, the 'exponential' mode will be changed to 'linear' 
-        for sources with non-positive minimum data values.
-    nproc : int (default: 1)
-        The number of processes to use for multiprocessing (if larger than 1). 
-        If set to 1, then a serial implementation is used instead of a parallel 
-        one. If None, then the number of processes will be set to the number of 
-        CPUs detected on the machine. Please note that due to overheads, 
-        multiprocessing may be slower than serial processing. This is especially 
-        true if one only has a small number of sources to deblend. The benefits 
-        of multiprocessing require ~1000 or more sources to deblend, with larger 
-        gains as the number of sources increase.
-    progress_bar : bool (default: False)
-        Show the progress bar in various steps.
-    plot : bool (default: False)
-        Plot the data and segmentation map if True.
-    fig : Matplotlib Figure
-        The figure to plot.
-    axs : Matplotlib Axes
-        The axes to plot. Two panels are needed.
-    norm_kwargs (optional) : dict
-        The keywords to normalize the data image.
-    interactive : bool (default: False)
-        Use the interactive plot if True.
-    verbose : bool (default: True)
-        Show details if True.
-
-    Notes
-    -----
-    [SGJY added]
-    '''
-    # Get the segments outside the target mask
-    if coverage_mask is None:
-        mask = target_mask
-    else:
-        mask = target_mask | coverage_mask
-    
-    segm_o, _ = get_image_segmentation(image, threshold_o, npixels=npixels_o, 
-                                       mask=mask, kernel_fwhm=kernel_fwhm, 
-                                       nlevels=nlevels_o, contrast=contrast_o,
-                                       connectivity=connectivity, mode=mode,
-                                       nproc=nproc, deblend=True, 
-                                       progress_bar=progress_bar)
-
-    # Get the segments inside the target mask
-    if coverage_mask is None:
-        mask = ~target_mask
-    else:
-        mask = ~target_mask | coverage_mask
-    
-    segm_i0 = detect_sources(image, threshold_i, npixels=npixels_i, mask=mask)
-    debl_i = deblend_sources(image, segm_i0, npixels=npixels_i, labels=None, 
-                               nlevels=nlevel_i, contrast=contrast_i, mode=mode, 
-                               connectivity=connectivity, relabel=True, 
-                               nproc=nproc, progress_bar=progress_bar)
-
-    # Get the mask of the galaxy innter region
-    x_t, y_t = target_coord
-    target_mask_i = segm_i0.data == segm_i0.data[int(y_t), int(x_t)]
-    # Final segments; merged the segments inside target_mask_i.
-    segm_i = segment_add(debl_i, target_mask_i)  
-
-    if plot:
-        if interactive:
-            ipy = get_ipython()
-            ipy.run_line_magic('matplotlib', 'tk')
-
-            def on_close(event):
-                ipy.run_line_magic('matplotlib', 'inline')
-
-        if axs is None:
-            fig, axs = plt.subplots(1, 3, figsize=(21, 7), sharex=True, sharey=True)
-            fig.subplots_adjust(hspace=0.07, wspace=0.05)
-        else:
-            assert fig is not None, 'Please provide fig together with axs!'
-
-        if interactive:
-            fig.canvas.mpl_connect('close_event', on_close)
-        
-        if norm_kwargs is None:
-            norm_kwargs = dict(percent=99.99, stretch='asinh', asinh_a=0.001)
-        norm = simple_norm(image, **norm_kwargs)
-
-        ax = axs[0]
-        ax.imshow(image, origin='lower', cmap='Greys_r', norm=norm)
-        ax.plot(target_coord[0], target_coord[1], marker='+', ms=10, color='red')
-        xlim = ax.get_xlim(); ylim = ax.get_ylim()
-        plot_mask_contours(target_mask, ax=ax, verbose=verbose, color='cyan', lw=0.5)
-        plot_mask_contours(target_mask_i, ax=ax, verbose=verbose, color='magenta', lw=0.5)
-        
-        ax.set_xlim(xlim); ax.set_ylim(ylim)
-        ax.set_title('Image', fontsize=18)
-
-        ax = axs[1]
-        ax.imshow(segm_i, origin='lower', cmap=segm_i.cmap, interpolation='nearest')
-        xlim = ax.get_xlim(); ylim = ax.get_ylim()
-        ax.set_xlim(xlim); ax.set_ylim(ylim)
-        ax.set_title('Inner segmentation', fontsize=18)
-        ax.set_xticklabels([])
-        ax.set_yticklabels([])
-
-        ax = axs[2]
-        ax.imshow(segm_o, origin='lower', cmap=segm_o.cmap, interpolation='nearest')
-        xlim = ax.get_xlim(); ylim = ax.get_ylim()
-        ax.set_xlim(xlim); ax.set_ylim(ylim)
-        ax.set_title('Outer segmentation', fontsize=18)
-        ax.set_xticklabels([])
-        ax.set_yticklabels([])
-
-    detection_results = {
-        'segment_out': segm_o,
-        'segment_in': segm_i,
-        'mask_out': target_mask,
-        'mask_in': target_mask_i,
-    }
-    return detection_results
-
-
-def find_aperture_bounds(image, aper_ref, mask=None, naper=10, threshold_snr=2, 
-                         fracs=[0.5, 3], plot=False, axs=None):
-    '''
-    Find the bounds of the aperture.
-    
-    Parameters
-    ----------
-    
-    Notes
-    -----
-    FIXME: doc
-    '''
-    fmin, fmax = fracs
-    aList = np.linspace(fmin * aper_ref.a, fmax * aper_ref.a, naper)
-    bList = aList * aper_ref.b / aper_ref.a
-    
-    aperList = [EllipticalAperture(aper_ref.positions, a, b, aper_ref.theta) for (a, b) in zip(aList, bList)]
-    annuList = [EllipticalAnnulus(aper_ref.positions, a_in=aList[loop], a_out=aList[loop+1], 
-                                  b_out=bList[loop+1], theta=aper_ref.theta) for loop in range(naper-1)]
-    
-    intens = []
-    intens_rms = []
-    area = []
-    for annu in annuList:
-        stats = ApertureStats(image, annu, mask=mask, sum_method='center')
-        intens.append(stats.mean)
-        intens_rms.append(stats.mad_std)
-        area.append(stats.sum_aper_area.value)
-    
-    intens = np.array(intens)
-    intens_rms = np.array(intens_rms) / np.sqrt(area)
-    snr = intens / intens_rms
-    
-    search_idx = np.where((snr - threshold_snr) < 0)[0]
-
-    if len(search_idx > 0):
-        idx = search_idx[0]
-        a_in = annuList[idx-1].a_in
-        a_out = annuList[idx].a_out
-    else:
-        a_in = np.nan
-        a_out = np.nan
-    
-    if plot:
-        if axs is None:
-            fig, axs = plt.subplots(1, 2, figsize=(14, 7))
-    
-        ax = axs[0]
-        norm = simple_norm(image, stretch='asinh', percent=99.99, asinh_a=0.01)
-        ax.imshow(image, origin='lower', cmap='Greys_r', norm=norm)
-
-        if mask is not None:
-            xlim, ylim = ax.get_xlim(), ax.get_ylim()
-            plot_mask_contours(mask, ax=ax, color='w', ls='-', lw=0.5)
-            ax.set_xlim(xlim)
-            ax.set_ylim(ylim)
-        
-        for ap in aperList:
-            ap.plot(ax=ax, color='C2', ls=':', lw=1.5)
-
-        ax.minorticks_on()
-        ax.set_title('Image', fontsize=18)
-            
-        ax = axs[1]
-        sma = (aList[:-1] + aList[1:]) / 2
-        ax.plot(sma, snr, marker='o', color='C3')
-        ax.axvspan(xmin=a_in, xmax=a_out, ls='--', edgecolor='gray', facecolor='none', hatch='/')
-        ax.axhline(y=threshold_snr, ls='--', color='gray')
-        ax.set_xlabel('Semimajor axis (pix)', fontsize=24)
-        ax.set_ylabel('SNR', fontsize=24, color='C3')
-        ax.minorticks_on()
-        
-        axr = ax.twinx()
-        axr.plot(sma, intens, marker='o', color='C0')
-        axr.set_ylabel('Intensity', fontsize=24, color='C0')
-        axr.minorticks_on()
-        
-    return a_in, a_out
-
-
-def gen_aperture_ellipse(image, coord_pix, threshold_segm, psf_fwhm, threshold_snr=2, 
-                         mask=None, naper=20, fracs=[1, 5], plot=False, axs=None, 
-                         **segm_kwargs):
-    '''
-    Generate elliptical aperture.
-    
-    Parameters
-    ----------
-    image : 2D array
-        The image.
-    coord_pix : tuple
-        Coordinate of the target star, units: pixel.
-    threshold_segm : float
-        The threshold to detect the segmentation of the target.
-    psf_fwhm : float
-        The FWHM of the PSF in the units of pixel.
-    threshold_snr : float (default: 2)
-        The threshold to SNR to determine the aperture.
-    mask (optional) : 2D bool array
-        A boolean mask, with the same shape as the input data, where True 
-        values indicate masked pixels. Masked pixels will not be included in 
-        any source.
-    naper : int (default: 20)
-        The number of apertures sampled in the first step search.
-    fracs : list (default: [1, 5])
-        The minimum and maximum aperture size as the factors of the reference 
-        aperture.
-    plot : bool (default: False)
-        Plot the image and the aperture searching results if True.
-    axs : Matplotlib Axes
-        The axes to plot. Four panels (2x2) are needed.
-    
-    Notes
-    -----
-    FIXME: doc
-    '''
-    if plot:
-        if axs is None:
-            fig, axs = plt.subplots(2, 2, figsize=(14, 14))
-    
-    aper_ref = gen_aperture_ref(
-        image, threshold=threshold_segm, coord_pix=coord_pix, mask=mask, 
-        plot=plot, axs=axs[0, :], **segm_kwargs)
-    a_in, a_out = find_aperture_bounds(
-        image, aper_ref, mask=mask, naper=naper, threshold_snr=threshold_snr, fracs=fracs, 
-        plot=plot, axs=axs[1, :])
-    
-    if ~np.isnan(a_in):
-        aList = np.arange(a_in, a_out, psf_fwhm)
-        bList = aList * aper_ref.b / aper_ref.a
-        annuList = [EllipticalAnnulus(aper_ref.positions, a_in=aList[loop], a_out=aList[loop+1], 
-                                      b_out=bList[loop+1], theta=aper_ref.theta) 
-                                      for loop in range(len(aList)-1)]
-    
-        intens = []
-        intens_rms = []
-        area = []
-        for annu in annuList:
-            stats = ApertureStats(image, annu, mask=mask, sum_method='center')
-            intens.append(stats.mean)
-            intens_rms.append(stats.mad_std)
-            area.append(stats.sum_aper_area.value)
-    
-        intens = np.array(intens)
-        intens_rms = np.array(intens_rms) / np.sqrt(area)
-        snr = intens / intens_rms
-        snr_sub = (snr - threshold_snr)
-    
-        sma = (aList[:-1] + aList[1:]) / 2
-        
-        snr_func = interp1d(sma, snr_sub**2)
-        res = differential_evolution(snr_func, bounds=[(sma.min(), sma.max())])
-        ap_r = res.x[0]
-
-        bp_r = ap_r * aper_ref.b / aper_ref.a
-        aper = EllipticalAperture(aper_ref.positions, ap_r, bp_r, aper_ref.theta)
-    else:
-        aper = None
-    
-    if plot & (aper is not None):
-        ax = axs[1, 0]
-        aper.plot(ax=ax, color='C2', lw=2)
-
-        ax = axs[1, 1]
-        ax.plot(sma, snr, color='C1', label='Refined SNR')
-        ax.axvline(ap_r, color='C2', ls='--', lw=2, label='Refined SMA')
-        ax.legend(loc='upper right', fontsize=16)
-    
-    return aper
-
-
-def gen_aperture_ellipse_deprecated(image, threshold_snr=2, geometry=None, 
-                         step=0.05, fix_center=False, fix_pa=False, 
-                         fix_eps=False, integrmode='median', 
-                         expand_factor=1.25, plot=False, axs=None, 
-                         norm_kwargs=None, **ellipse_kwargs):
-    '''
-    Generate an elliptical aperture for an image. The aperture size is based on 
-    the surface brightness SNR following Clark et al. (2017). However, we do not 
-    fix the PA and ellipticity of the aperture.
-
-    Parameters
-    ----------
-    image : 2D array
-        The image to run ellipse.
-    threshold_snr : float (default: 2)
-        The isophote intensity SNR when selecting the aperture, units: pixel. 
-        Clark et al. (2017) adopted the 2-sigma isophote to calculate 
-        the aperture size.
-    geometry (optional) : EllipseGeometry
-        The initial guess geometry. If not provided, the Kron aperture provided 
-        by data_properties() will be used.
-    step : float (default: 0.05)
-        The steps to expand the ellipse.
-    fix_center : bool (default: False)
-        Keep center of ellipse fixed during fit? The default is False.
-    fix_pa : bool (default: False)
-        Keep position angle of semi-major axis of ellipse fixed during fit? The default is False.
-    fix_eps : bool (default: False)
-        Keep ellipticity of ellipse fixed during fit? The default is False.
-    '''
-    if geometry is None:
-        cat = data_properties(image)
-        x0, y0 = cat.kron_aperture.positions
-        sma = cat.kron_aperture.a / cat.kron_params[0]
-        eps = 1 - cat.kron_aperture.b / cat.kron_aperture.a
-        pa = cat.kron_aperture.theta
-
-        geometry = EllipseGeometry(x0=x0, y0=y0, sma=sma, eps=eps, pa=pa)
-
-    ellipse = Ellipse(image, geometry)
-    
-    minsma = geometry.sma
-    maxsma = np.min(image.shape) / 2
-    isolist = ellipse.fit_image(minsma=minsma, maxsma=maxsma, step=step, 
-                                integrmode=integrmode, fix_center=fix_center, 
-                                fix_pa=fix_pa, fix_eps=fix_eps, **ellipse_kwargs) 
-    
-    # Find the proper aperture 
-    isoTb = isolist.to_table()
-
-    if len(isoTb) > 0:
-        iso_success = True
-        sma = isoTb['sma'].data
-        intens = isoTb['intens'].data
-        intens_err = isoTb['intens_err'].data
-        snr = intens / intens_err - threshold_snr
-        snr_func = interp1d(sma, snr)
-        idx = np.where(snr < 0)  # Find the nearest radius with the intensity SNR below the threshold
-        smax = sma[idx[0][0]]
-        res = root_scalar(snr_func, bracket=(sma.min(), smax), x0=smax)
-
-        if not res.converged:
-            raise ValueError('Cannot find the intensity SNR solution ({threshold_snr})!')
-
-        sma_r = res.root
-        iso_r = isolist.get_closest(sma_r)
-        geo_r = iso_r.sample.geometry
-    
-        if expand_factor != 1:
-            sma_r *= expand_factor
-
-        aper = EllipticalAperture((geo_r.x0, geo_r.y0), sma_r,
-                                  sma_r * (1 - geo_r.eps),
-                                  geo_r.pa)
-    else:
-        iso_success = False
-    
-    if plot:
-        if axs is None:
-            fig, axs = plt.subplots(1, 2, figsize=(14, 7))
-            fig.subplots_adjust(wspace=0.25)
-
-        if norm_kwargs is None:
-            norm_kwargs = dict(percent=99.99, stretch='asinh', asinh_a=0.0001)
-        norm = simple_norm(image, **norm_kwargs)
-
-        ax = axs[0]
-        ax.imshow(image, origin='lower', cmap='Greys_r', norm=norm)
-        xlim = ax.get_xlim(); ylim = ax.get_ylim()
-
-        aper_init = EllipticalAperture((geometry.x0, geometry.y0), geometry.sma,
-                                       geometry.sma * (1 - geometry.eps),
-                                       geometry.pa)
-        aper_init.plot(ax=ax, color='yellow', lw=1.5, label='Initial')
-
-        if iso_success:
-            aper.plot(ax=ax, color='red', lw=1.5, label='Final')
-
-            for iso in isolist:
-                x, y = iso.sampled_coordinates()
-                ax.plot(x, y, ls=':', lw=0.5, color='w')
-            x, y = iso_r.sampled_coordinates()
-            ax.plot(x, y, ls='-', lw=1.5, color='w', label='Selected')
-            ax.legend(loc='upper left', fontsize=16)
-            ax.set_xlim(xlim); ax.set_ylim(ylim)
-
-            ax = axs[1]
-            ax.plot(sma, intens, color='C0')
-            ax.minorticks_on()
-            ax.set_xlabel('Semimajor axis (pixel)', fontsize=24)
-            ax.set_ylabel(r'Intensity', fontsize=24, color='C0')
-            axr = ax.twinx()
-            axr.plot(sma, intens/intens_err, color='C3')
-            axr.axhline(y=threshold_snr, ls='--', color='gray')
-            axr.axvline(x=res.root, ls='--', color='gray')
-            axr.minorticks_on()
-            axr.set_ylabel(r'SNR', fontsize=24, color='C3')
-    
-    return aper
-
-
-def gen_image_mask(image, threshold, npixels=5, mask=None, connectivity=8, 
-                   kernel_fwhm=0, deblend=False, nlevels=32, contrast=0.001, 
-                   mode='linear', nproc=1, progress_bar=False, expand_factor=1.2, 
-                   bounds:list=None, choose_coord=None, plot=False, fig=None, 
-                   axs=None, norm_kwargs=None, interactive=False, verbose=True): 
-    '''
-    Generate the mask in a specified region.
-
-    Parameters
-    ----------
-    image : 2D array
-        The image data.
-    threshold : float
-        Threshold of image segmentation.
-    npixels : int (default: 5)
-        The minimum number of connected pixels, each greater than threshold, 
-        that an object must have to be detected. npixels must be a positive 
-        integer.
-    mask (optional) : 2D bool array
-        A boolean mask, with the same shape as the input data, where True 
-        values indicate masked pixels. Masked pixels will not be included in 
-        any source.
-    connectivity : {4, 8} optional
-        The type of pixel connectivity used in determining how pixels are 
-        grouped into a detected source. The options are 4 or 8 (default). 
-        4-connected pixels touch along their edges. 8-connected pixels touch 
-        along their edges or corners.
-    kernel_fwhm : float (default: 0)
-        The kernel FWHM to smooth the image. If kernel_fwhm=0, skip the convolution.
-    expand_factor : float (default: 1.2)
-        Expand the mask by this factor.
-    bounds : list 
-        The bounds of the box to make the mask, (xmin, xmax, ymin, ymax).
-    choose_coord (optional) : tuple of x and y
-        The pixel coordinate of the target to generate the mask.  
-        If provided, the function will only generate the mask for the segment 
-        containing the input pixel.
-    plot : bool (default: False)
-        Plot the data and segmentation map if True.
-    fig : Matplotlib Figure
-        The figure to plot.
-    axs : Matplotlib Axes
-        The axes to plot. Two panels are needed.
-    norm_kwargs (optional) : dict
-        The keywords to normalize the data image.
-    interactive : bool (default: False)
-        Use the interactive plot if True.
-    verbose : bool (default: True)
-        Show details if True.
-
-    Notes
-    -----
-    [SGJY added]
-    '''
-    if bounds is None:
-        img = image
-    else:
-        xmin, xmax, ymin, ymax = bounds
-        slice_x = slice(xmin, xmax)
-        slice_y = slice(ymin, ymax)
-        img = image[slice_y, slice_x]
-    
-    smap, cdata = get_image_segmentation(img, threshold=threshold, 
-                                         npixels=npixels, mask=mask, 
-                                         connectivity=connectivity, 
-                                         kernel_fwhm=kernel_fwhm, 
-                                         deblend=deblend, nlevels=nlevels, 
-                                         contrast=contrast, mode=mode, 
-                                         nproc=nproc, progress_bar=progress_bar, 
-                                         plot=False)
-
-    if choose_coord is None:
-        mask = smap.data
-    
-    else:
-        x, y = choose_coord
-
-        if bounds is None:
-            mask = smap.data == smap.data[int(y), int(x)]
-        else:
-            mask = smap.data == smap.data[int(y)-ymin, int(x)-xmin]
-
-    mask_e = scale_mask(mask, factor=expand_factor, connectivity=connectivity)
-
-    if bounds is None:
-        mask = mask_e
-    else:
-        mask = np.zeros_like(image, dtype=bool)
-        mask[slice_y, slice_x] = mask_e
-
-
-    if plot:
-        if interactive:
-            ipy = get_ipython()
-            ipy.run_line_magic('matplotlib', 'tk')
-
-            def on_close(event):
-                ipy.run_line_magic('matplotlib', 'inline')
-
-        if axs is None:
-            fig, axs = plt.subplots(1, 2, figsize=(14, 7), sharex=True, sharey=True)
-            fig.subplots_adjust(wspace=0.05)
-        else:
-            assert fig is not None, 'Please provide fig together with axs!'
-
-        if interactive:
-            fig.canvas.mpl_connect('close_event', on_close)
-        
-        if norm_kwargs is None:
-            norm_kwargs = dict(percent=99.99, stretch='asinh', asinh_a=0.001)
-        norm = simple_norm(image, **norm_kwargs)
-
-        ax = axs[0]
-        ax.imshow(image, origin='lower', cmap='Greys_r', norm=norm)
-        xlim = ax.get_xlim(); ylim = ax.get_ylim()
-        plot_mask_contours(mask, ax=ax, verbose=verbose, color='cyan', lw=0.5)
-        
-        if bounds is not None:
-            x = [bounds[0], bounds[0], bounds[1], bounds[1], bounds[0]]
-            y = [bounds[2], bounds[3], bounds[3], bounds[2], bounds[2]]
-            ax.plot(x, y, ls='--', color='red')
-        
-        ax.set_xlim(xlim); ax.set_ylim(ylim)
-        ax.set_title('Image', fontsize=18)
-
-        ax = axs[1]
-        ax.imshow(smap, origin='lower', cmap=smap.cmap, interpolation='nearest')
-        xlim = ax.get_xlim(); ylim = ax.get_ylim()
-        plot_mask_contours(mask_e, ax=ax, verbose=verbose, color='cyan', lw=0.5)
-        ax.set_xlim(xlim); ax.set_ylim(ylim)
-        ax.set_title('Segmentation map', fontsize=18)
-        ax.set_xticklabels([])
-        ax.set_yticklabels([])
-
-    return mask, smap, cdata
-
-
-def gen_images_matched(atlas, psf_fwhm:float, image_size:float, 
-                       pixel_scale:float=None, progress_bar=False, 
-                       verbose=False):
-    '''
-    Generate the matched images.
-
-    Parameters
-    ----------
-    atlas : Atlas
-        The Atlas object.
-    psf_fwhm : float
-        The PSF FWHM, units: arcsec
-    image_size : float
-        The size of the output image, units: arcsec
-    pixel_scale (optional) : float
-        The output pixel scale, units: arcsec. If not provided, half of 
-        the psf_fwhm will be used to ensure the Nyquist sampling.
-    progress_bar : bool (default: False)
-        The progress of the processed images.
-    verbose : bool (default: False)
-        Print details if True.
-
-    Returns
-    -------
-    images : list
-        List of matched images.
-    output_wcs : WCS
-        The WCS of the output images.
-
-    Notes
-    -----
-    FIXME: The PSF matching is simplied for now by just using a Gaussian 
-           convolution. We can implement more rigorous matching method later. 
-    '''
-    if pixel_scale is None:
-        pixel_scale = psf_fwhm / 2.  # Nyquist sampling
-    
-    image_size_pix = np.ceil(image_size / pixel_scale).astype(int)
-    
-    output_wcs = WCS(naxis=2)
-    output_wcs.wcs.ctype = ['RA---TAN', 'DEC--TAN']
-    output_wcs.wcs.crval = [atlas._ra_deg, atlas._dec_deg]
-    output_wcs.wcs.crpix = image_size_pix // 2, image_size_pix // 2
-    output_wcs.wcs.cdelt = -1 * pixel_scale / 3600, pixel_scale / 3600
-    shape_out = (image_size_pix, image_size_pix)
-    output_wcs.pixel_shape = shape_out
-    
-    images = []
-
-    if progress_bar:
-        imGen = tqdm.tqdm(atlas)
-    else:
-        imGen = atlas._image_list
-
-    for img in imGen:
-        if psf_fwhm > img._psf_fwhm:
-            fwhm = np.sqrt(psf_fwhm**2 - img._psf_fwhm**2)
-            sigma = fwhm / img._pxs * gaussian_fwhm_to_sigma
-            data_conv = gaussian_filter(img._data_clean, sigma=sigma)
-        else:
-            if verbose:
-                print(f'[gen_images_matched]: Skip convolution of {img} (pixel scale: {img._psf_fwhm}")!')
-            data_conv = img._data_clean
-        
-        data_rebin = reproject_adaptive((data_conv, img._wcs), output_wcs, 
-                                        shape_out=shape_out, kernel='Gaussian', 
-                                        conserve_flux=True, 
-                                        boundary_mode='ignore',
-                                        return_footprint=False)
-        
-        images.append(data_rebin)
-    return images, output_wcs
-
-
-def gen_aperture_ref(image, threshold, coord_pix, mask=None, plot=False, 
-                     axs=None, **segm_kwargs):
-    '''
-    Generate the reference ellipse parameters for the aperture. The method 
-    follows Clark et al. (2017).
-    
-    Parameters
-    ----------
-    
-    Notes
-    -----
-    FIXME: doc
-    '''
-    segm, cimg = get_image_segmentation(
-        image, threshold=threshold, mask=mask, plot=False, **segm_kwargs)
-    
-    x, y = coord_pix
-    mask = segm == segm.data[int(y), int(x)]
-    poly = get_mask_polygons(mask)[0]
-    p = shape(poly)
-    x, y = p.convex_hull.exterior.coords.xy
-    coeffs = fit_ellipse(np.array(x), np.array(y))
-    x0, y0, ap, bp, e, phi = cart_to_pol(coeffs)
-    aper = EllipticalAperture((x0, y0), ap, bp, phi)
-    
-    if plot:
-        if axs is None:
-            fig, axs = plt.subplots(1, 2, figsize=(14, 7), sharex=True, sharey=True)
-            fig.subplots_adjust(wspace=0.03)
-        
-        ax = axs[0]
-        ax.imshow(segm, origin='lower', cmap=segm.cmap, interpolation='nearest')
-        ax.plot(x, y, ls='none', marker='.', ms=5, color='red')
-
-        ax = axs[1]
-        ax.imshow(mask, origin='lower', cmap='Greys_r')
-        ax.plot(x, y, ls='none', marker='.', ms=5, color='red')
-        
-        aper.plot(ax=ax, color='cyan', zorder=3, lw=1.5)
-    return aper
-=======
-    '''
-    if s is None:
-        return None
->>>>>>> 5c3b3336
 
     s = s.split('/')[0]
     s = s.strip()
@@ -1156,116 +262,15 @@
     -----
     FIXME: Finishe the doc!
     '''
-<<<<<<< HEAD
-    polygons = np.array(list(shapes(mask.astype('int32'), connectivity=connectivity)))
-    vals = polygons[:, 1]
-    
-    # Collect the polygons that are associated with the mask.
-    pList = polygons[vals > 0, 0]
-    return pList
-=======
     segm = deepcopy(segm)
     l = segm.data[int(coord_pix[1]), int(coord_pix[0])]
     mask = segm.data > 0
->>>>>>> 5c3b3336
 
     img_c = Cutout2D(image, position=coord_pix, size=extract_size)
     mask_c = Cutout2D(mask, position=coord_pix, size=extract_size)
     data = img_c.data
     mask = mask_c.data
 
-<<<<<<< HEAD
-def get_image_segmentation(data, threshold, npixels=12, mask=None, connectivity=8, 
-                           kernel_fwhm=0, deblend=False, nlevels=32, contrast=0.001, 
-                           mode='linear', nproc=1, progress_bar=True, 
-                           plot=False, axs=None, norm_kwargs=None, 
-                           interactive=False):
-    '''
-    Get the image segmentation.
-
-    Parameters
-    ----------
-    data : 2d array
-        The image data to be decomposed.
-    threshold : float
-        The threshold ot detect source with image segmentation.
-    npixels : int (default: 12)
-        The minimum number of connected pixels, each greater than threshold, 
-        that an object must have to be detected. npixels must be a positive 
-        integer.
-    mask : 2D bool array
-        A boolean mask, with the same shape as the input data, where True 
-        values indicate masked pixels. Masked pixels will not be included in 
-        any source.
-    connectivity : {4, 8} optional
-        The type of pixel connectivity used in determining how pixels are 
-        grouped into a detected source. The options are 4 or 8 (default). 
-        4-connected pixels touch along their edges. 8-connected pixels touch 
-        along their edges or corners.
-    kernel_fwhm : float (default: 0)
-        The kernel FWHM to smooth the image. If kernel_fwhm=0, skip the convolution.
-    plot : bool (default: False)
-        Plot the data and segmentation map if True.
-    axs : matplotlib axes
-        The axes to plot the data and segmentation map. Must be >=2 panels.
-    norm_kwargs (optional) : dict
-        The keywords to normalize the data image.
-    interactive : bool (default: False)
-        Use the interactive plot if True.
-
-    Returns
-    -------
-    segment_map : Photutils Segmentation
-        The segmentation.
-    convolved_data : 2D array
-        The kernel convolved image.
-    
-    Notes
-    -----
-    [SGJY added]
-    '''
-    if kernel_fwhm == 0:
-        convolved_data = data
-    elif kernel_fwhm > 0:
-        convolved_data = gaussian_filter(data, kernel_fwhm * gaussian_fwhm_to_sigma)
-    else:
-        raise ValueError(f'The kernel_fwhm ({kernel_fwhm}) has to be >=0!')
-
-    finder = SourceFinder(npixels=npixels, connectivity=connectivity, 
-                          deblend=deblend, nlevels=nlevels, contrast=contrast, 
-                          mode=mode, relabel=True, nproc=nproc, 
-                          progress_bar=progress_bar)
-    segment_map = finder(convolved_data, threshold=threshold, mask=mask)
-
-    if plot:
-        if interactive:
-            ipy = get_ipython()
-            ipy.run_line_magic('matplotlib', 'tk')
-
-            def on_close(event):
-                ipy.run_line_magic('matplotlib', 'inline')
-        
-        if axs is None:
-            fig, axs = plt.subplots(1, 2, figsize=(14, 7), sharex=True, sharey=True)
-
-        if interactive:
-            fig.canvas.mpl_connect('close_event', on_close)
-
-        if norm_kwargs is None:
-            norm_kwargs = dict(percent=99.99, stretch='asinh', asinh_a=0.001)
-
-        norm = simple_norm(convolved_data, **norm_kwargs)
-
-        ax = axs[0]
-        ax.imshow(convolved_data, origin='lower', cmap='Greys_r', norm=norm)
-        ax.set_title('Convolved data', fontsize=16)
-
-        ax = axs[1]
-        ax.imshow(segment_map, origin='lower', cmap=segment_map.cmap, interpolation='nearest')
-        ax.set_title('Segmentation Image', fontsize=16)
-
-    return segment_map, convolved_data
-=======
     ny, nx = data.shape
     yy, xx = np.mgrid[:ny, :nx]
 
@@ -1297,7 +302,6 @@
         ax.imshow(mask, origin='lower', cmap='Greys_r')
 
     return x, y
->>>>>>> 5c3b3336
 
 
 def detect_source_extended(image: np.array, target_coord: tuple, target_mask: np.array,
@@ -2338,69 +1342,6 @@
     return data_s, bounds
 
 
-<<<<<<< HEAD
-def image_photometry(image, aperture, mask=None, rannu_in=1.25, rannu_out=1.60, 
-                     plot=False, ax=None, norm_kwargs=None):
-    '''
-    Aperture photometry on one image.
-
-    Parameters
-    ----------
-    image : 2D array
-        The image data.
-    aperture : EllipticalAperture
-        The elliptical aperture to measure the image.
-    mask (optional) : 2D array
-        The mask of the contaminants.
-    rannu_in, rannu_out : float (default: 1.25, 1.60)
-        The inner and outer annulus semimajor axes, units: pixel. The values 
-        follow Clark et al. (2017).
-    plot : bool (default: False)
-        Plot the results.
-    ax : Axis
-        The axis to plot.
-    norm_kwargs (optional) : dict
-        The keywords to normalize the data image.
-    
-    Returns
-    -------
-    phot_bkgsub : float
-        The background subtracted flux.
-    '''
-    annulus = EllipticalAnnulus(aperture.positions, 
-                                a_in=aperture.a*rannu_in, 
-                                a_out=aperture.a*rannu_out, 
-                                b_in=aperture.b*rannu_in, 
-                                b_out=aperture.b*rannu_out, 
-                                theta=aperture.theta)
-
-    phot_table = aperture_photometry(image, aperture, mask=mask)
-    aperture_area = aperture.area_overlap(image, mask=mask)
-    aperstats = ApertureStats(image, annulus)
-    total_bkg = aperstats.mean * aperture_area
-    phot_bkgsub = phot_table['aperture_sum'][0] - total_bkg
-
-    
-    if plot:
-        if ax is None:
-            fig, ax = plt.subplots(figsize=(7, 7))
-
-        if norm_kwargs is None:
-            norm_kwargs = dict(percent=99.99, stretch='asinh', asinh_a=0.0001)
-        norm = simple_norm(image, **norm_kwargs)
-
-        ax.imshow(image, origin='lower', cmap='Greys_r', norm=norm)
-
-        aperture.plot(ax=ax, color='cyan', lw=1.5, label='Photometry')
-        annulus.plot(ax=ax, color='cyan', ls='--', lw=1.0, label='Background')
-        ax.legend(loc='upper right', fontsize=16)
-        ax.text(0.95, 0.05, f'Phot: {phot_bkgsub:.2e}\nBkg: {total_bkg:.2e}', 
-                fontsize=14, transform=ax.transAxes, va='bottom', ha='right', 
-                bbox=dict(alpha=0.8, color='w'))
-    
-    return phot_bkgsub
-
-=======
 
 
 
@@ -2613,109 +1554,12 @@
         xy_poly = np.c_[poly.exterior.xy]
         ax.plot(xy_poly[:, 0], xy_poly[:, 1], **plot_kwargs)
     return ax
->>>>>>> 5c3b3336
-
-def plot_image(data, fig=None, ax=None, norm_kwargs=None, imshow_kwargs=None, interactive=False):
-    """
-    Plot the image.
-
-<<<<<<< HEAD
-    Parameters
-    ----------
-    data : 2d array
-        The image data to plot.
-    ax : Figure axis
-        The axis handle of the figure.
-    vmin : float
-        The minimum scale of the image.
-    vmax : float
-        The maximum scale of the image.
-    stretch : stretch object
-        The stretch used to normalize the image color scale.
-    **kwargs : float
-        The parameters of imshow() except the image and norm.
-
-    Returns
-    -------
-    ax : Figure axis
-        The handle of the image axis.
-
-    Notes
-    -----
-    None.
-    """
-    if interactive:
-        ipy = get_ipython()
-        ipy.run_line_magic('matplotlib', 'tk')
-
-        def on_close(event):
-            ipy.run_line_magic('matplotlib', 'inline')
-
-    if ax is None:
-        fig, ax = plt.subplots(figsize=(7, 7))
-
-    if interactive:
-        fig.canvas.mpl_connect('close_event', on_close)
-
-    norm_kwargs_default = dict(percent=99.99, stretch='asinh', asinh_a=0.001)
-    if norm_kwargs is None:
-        norm_kwargs = norm_kwargs_default
-    else:
-        for k, v in norm_kwargs_default.items():
-            if k not in norm_kwargs:
-                norm_kwargs[k] = v
-
-        if ('min_cut' in norm_kwargs) | ('max_cut' in norm_kwargs):
-            norm_kwargs['percent'] = None
-
-    norm = simple_norm(data, **norm_kwargs)
-
-    imshow_kwargs_default = dict(origin='lower', cmap='Greys_r', norm=norm)
-    if imshow_kwargs is None:
-        imshow_kwargs = imshow_kwargs_default
-    else:
-        for k, v in imshow_kwargs_default.items():
-            if k not in imshow_kwargs:
-                imshow_kwargs[k] = v
-
-    ax.imshow(data, **imshow_kwargs)
-    ax.minorticks_on()
-    return ax
-
-
-def plot_mask_contours(mask, ax=None, verbose=False, **plot_kwargs):
-    '''
-    Plot the mask in contours.
-    '''
-    pList = get_mask_polygons(mask)
-
-    if verbose:
-        print(f'Found {len(pList)} masks!')
-        pList = tqdm.tqdm(pList)
-
-    if ax is None:
-        fig, ax = plt.subplots(figsize=(7, 7))
-
-    if plot_kwargs is None:
-        plot_kwargs = dict(color='cyan', lw=1)
-
-    for p in pList:
-        poly = shape(p)
-        xy_poly = np.c_[poly.exterior.xy]
-        ax.plot(xy_poly[:, 0], xy_poly[:, 1], **plot_kwargs)
-    return ax
 
 
 def polys_to_mask(polys, mask_shape):
     '''
     Convert the polygon list to a mask.
     '''
-=======
-def polys_to_mask(polys, mask_shape):
-    '''
-    Convert the polygon list to a mask.
-    '''
->>>>>>> 5c3b3336
     sList = [shape(p) for p in polys]
     mask = rasterize(sList, out_shape=mask_shape).astype('bool')
     return mask
@@ -2732,32 +1576,28 @@
 
     Returns
     -------
-    xy : 2D array
-        The coordinates, [m, 2], for m points.
-    '''
-    xy = np.array(poly['coordinates'][0])
-    return xy
+    s : string
+        The string without comments and space.
+    '''
+    if s is None:
+        return None
+
+    s = s.split('/')[0]
+    s = s.strip()
+    return s
 
 
 def read_coordinate(ra, dec):
     '''
     Read in the coordinate, either in degree or hourangle. Only use ICRS frame.
-<<<<<<< HEAD
-    
-=======
-
->>>>>>> 5c3b3336
+
     Parameters
     ----------
     ra : float or string
         The right ascension (degree or HH:MM:SS).
     dec : float or string
         The declination (degree or DD:MM:SS).
-<<<<<<< HEAD
-    
-=======
-
->>>>>>> 5c3b3336
+
     Returns
     -------
     c : SkyCoord
@@ -2789,7 +1629,6 @@
     ny, nx = image.shape
     input_wcs = WCS(naxis=2)
     output_wcs = WCS(naxis=2)
-<<<<<<< HEAD
 
     input_wcs.wcs.crpix = ny // 2, nx // 2
     input_wcs.wcs.cdelt = -1, 1
@@ -2799,35 +1638,16 @@
     shape_out = (ny // factor, nx // factor)
     image_rb, _ = reproject_interp((image, input_wcs), output_wcs, shape_out=shape_out)
 
-=======
-
-    input_wcs.wcs.crpix = ny // 2, nx // 2
-    input_wcs.wcs.cdelt = -1, 1
-    output_wcs.wcs.crpix = input_wcs.wcs.crpix / factor
-    output_wcs.wcs.cdelt = input_wcs.wcs.cdelt * factor
-
-    shape_out = (ny // factor, nx // factor)
-    image_rb, _ = reproject_interp((image, input_wcs), output_wcs, shape_out=shape_out)
-
->>>>>>> 5c3b3336
     if plot:
         fig, axs = plt.subplots(1, 2, figsize=(14, 7))
 
         if norm_kwargs is None:
             norm_kwargs = dict(percent=99.99, stretch='asinh', asinh_a=0.001)
-<<<<<<< HEAD
-            
+
         ax = axs[0]
         norm = simple_norm(image, **norm_kwargs)
         ax.imshow(image, origin='lower', norm=norm, cmap='Greys_r')
-            
-=======
-
-        ax = axs[0]
-        norm = simple_norm(image, **norm_kwargs)
-        ax.imshow(image, origin='lower', norm=norm, cmap='Greys_r')
-
->>>>>>> 5c3b3336
+
         ax = axs[1]
         ax.imshow(image_rb, origin='lower', norm=norm, cmap='Greys_r')
 
@@ -2835,68 +1655,6 @@
 
 
 def scale_mask(mask, factor, connectivity=8):
-<<<<<<< HEAD
-    '''
-    Scale the mask.
-
-    Parameters
-    ----------
-    mask : 2D array
-        The mask or segments. The masked region have True or >=1 values.
-    factor : float
-        The scaling factor of the mask
-    connectivity : {4, 8} (default: 8)
-        The type of pixel connectivity used in determining how pixels are 
-        grouped into a detected source. The options are 4 or 8 (default). 
-        4-connected pixels touch along their edges. 8-connected pixels touch 
-        along their edges or corners.
-        
-    Returns
-    -------
-    mask_s : 2D array
-        The scaled mask with masked region True.
-    
-    Notes
-    -----
-    [SGJY added]
-    '''
-    pList = get_mask_polygons(mask, connectivity=connectivity)
-    
-    sList = []
-    for p in pList:
-        sList.append( scale(shape(p), xfact=factor, yfact=factor) )
-    
-    # Scale the polygon
-    mask_s = rasterize(sList, out_shape=mask.shape).astype('bool')
-    return mask_s
-
-
-def segment_add(segm, mask, plot=False):
-    '''
-    Add a masked region in the segmentation.
-
-    Parameters
-    ----------
-    segm : SegmentationImage 
-        The input SegmentationImage.
-    mask : 2D array
-        Mask of the region to be added.
-    plot : bool (default: False)
-        Plot the results if True.
-        
-    Returns
-    -------
-    segm_o : SegmentationImage
-        The output segmentation.
-    '''
-    data = segm.data.copy()
-    data[mask] = segm.nlabels + 1
-    segm_o = SegmentationImage(data=data)
-
-    if plot:
-        fig, axs = plt.subplots(1, 2, figsize=(14, 7), sharex=True, sharey=True)
-        
-=======
     '''
     Scale the mask.
 
@@ -2919,7 +1677,7 @@
 
     Notes
     -----
-    [SGJY added]
+    FIXME: Finishe the doc!
     '''
     pList = get_mask_polygons(mask, connectivity=connectivity)
 
@@ -2957,16 +1715,11 @@
     if plot:
         fig, axs = plt.subplots(1, 2, figsize=(14, 7), sharex=True, sharey=True)
 
->>>>>>> 5c3b3336
         ax = axs[0]
         ax.imshow(segm, origin='lower', cmap=segm.cmap, interpolation='nearest')
         plot_mask_contours(mask, ax=ax, color='cyan', lw=0.5)
         ax.set_title('Input SegmentationImage', fontsize=16)
-<<<<<<< HEAD
-        
-=======
-
->>>>>>> 5c3b3336
+
         ax = axs[1]
         ax.imshow(segm_o, origin='lower', cmap=segm_o.cmap, interpolation='nearest')
         plot_mask_contours(mask, ax=ax, color='cyan', lw=0.5)
@@ -3014,41 +1767,22 @@
 
     # Create a SegmentationImage using the data
     segm_combined = SegmentationImage(data=data)
-<<<<<<< HEAD
-    
+
     if plot:
         fig, axs = plt.subplots(1, 3, figsize=(21, 7), sharex=True, sharey=True)
-        
+
         ax = axs[0]
         ax.imshow(segm1, origin='lower', cmap=segm1.cmap, interpolation='nearest')
         ax.set_title('Segm1', fontsize=16)
-        
+
         ax = axs[1]
         ax.imshow(segm2, origin='lower', cmap=segm2.cmap, interpolation='nearest')
         ax.set_title('Segm2', fontsize=16)
-        
+
         ax = axs[2]
         ax.imshow(segm_combined, origin='lower', cmap=segm_combined.cmap, interpolation='nearest')
         ax.set_title('Segm_combined', fontsize=16)
-        
-=======
-
-    if plot:
-        fig, axs = plt.subplots(1, 3, figsize=(21, 7), sharex=True, sharey=True)
-
-        ax = axs[0]
-        ax.imshow(segm1, origin='lower', cmap=segm1.cmap, interpolation='nearest')
-        ax.set_title('Segm1', fontsize=16)
-
-        ax = axs[1]
-        ax.imshow(segm2, origin='lower', cmap=segm2.cmap, interpolation='nearest')
-        ax.set_title('Segm2', fontsize=16)
-
-        ax = axs[2]
-        ax.imshow(segm_combined, origin='lower', cmap=segm_combined.cmap, interpolation='nearest')
-        ax.set_title('Segm_combined', fontsize=16)
-
->>>>>>> 5c3b3336
+
     return segm_combined
 
 
@@ -3107,13 +1841,8 @@
     return segm_o
 
 
-<<<<<<< HEAD
-def select_segment_stars(image, segm, wcs, convolved_image=None, mask=None, 
-                         xmatch_radius=3, plx_snr=3, plot=False, 
-=======
 def select_segment_stars(image, segm, wcs, convolved_image=None, mask=None,
                          xmatch_radius=3, plx_snr=3, plot=False,
->>>>>>> 5c3b3336
                          norm_kwargs=None):
     '''
     Select the stars corresponding to the segments.
@@ -3122,28 +1851,16 @@
     ----------
     image : 2D array
         The image data.
-<<<<<<< HEAD
-    segm : SegmentationImage 
-=======
     segm : SegmentationImage
->>>>>>> 5c3b3336
         The input SegmentationImage.
     wcs : WCS
         The WCS of the image to get the on-sky coordinates of the sources.
     convolved_image (optional) : 2D array
-<<<<<<< HEAD
-        The 2D array used to calculate the source centroid and morphological 
-        properties.
-    mask : 2D array
-        A boolean mask with the same shape as data where a True value indicates 
-        the corresponding element of data is masked. Masked data are excluded 
-=======
         The 2D array used to calculate the source centroid and morphological
         properties.
     mask : 2D array
         A boolean mask with the same shape as data where a True value indicates
         the corresponding element of data is masked. Masked data are excluded
->>>>>>> 5c3b3336
         from all calculations.
     xmatch_radius : float (default: 3)
         The cross-matching radius, units: arcsec.
@@ -3158,24 +1875,11 @@
     -----
     [SGJY added]
     '''
-<<<<<<< HEAD
-    cat = SourceCatalog(image, segm, convolved_data=convolved_image, mask=mask, 
-=======
     cat = SourceCatalog(image, segm, convolved_data=convolved_image, mask=mask,
->>>>>>> 5c3b3336
                         wcs=wcs)
     tb = cat.to_table()
     coo = tb['sky_centroid']
 
-<<<<<<< HEAD
-    xmTb = Table([tb['label'], tb['xcentroid'], tb['ycentroid'], coo.ra.deg, 
-                  coo.dec.deg, tb['area'], tb['semimajor_sigma'], 
-                  tb['semiminor_sigma'], tb['orientation'], 
-                  tb['eccentricity'], tb['segment_flux']], 
-                 names=['label', 'x', 'y', 'ra', 'dec', 
-                        'area', 'semimajor_sigma', 'semiminor_sigma', 
-                        'orientation', 'eccentricity', 'segment_flux']) 
-=======
     xmTb = Table([tb['label'], tb['xcentroid'], tb['ycentroid'], coo.ra.deg,
                   coo.dec.deg, tb['area'], tb['semimajor_sigma'],
                   tb['semiminor_sigma'], tb['orientation'],
@@ -3183,7 +1887,6 @@
                  names=['label', 'x', 'y', 'ra', 'dec',
                         'area', 'semimajor_sigma', 'semiminor_sigma',
                         'orientation', 'eccentricity', 'segment_flux'])
->>>>>>> 5c3b3336
     tb_o = xmatch_gaiadr3(xmTb, radius=xmatch_radius, colRA1='ra', colDec1='dec')
 
     # Select the stars
@@ -3212,11 +1915,7 @@
 def xmatch_gaiadr3(cat, radius, colRA1='ra', colDec1='dec'):
     '''
     Cross match the catalog with Gaia DR3.
-<<<<<<< HEAD
-    
-=======
-
->>>>>>> 5c3b3336
+
     Parameters
     ----------
     cat : Astropy Table
@@ -3227,49 +1926,16 @@
         The Column of the ra.
     colDec1 : string (default: 'dec')
         The Column of the dec.
-<<<<<<< HEAD
-    
-=======
-
->>>>>>> 5c3b3336
+
     Returns
     -------
     t_o : Astropy Table
         The output table.
-<<<<<<< HEAD
-    
-=======
-
->>>>>>> 5c3b3336
+
     Notes
     -----
     [SGJY added]
     '''
-<<<<<<< HEAD
-    t_o = XMatch.query(cat1=cat, cat2='vizier:I/355/gaiadr3', max_distance=radius*u.arcsec, 
-                       colRA1=colRA1, colDec1=colDec1)  # Gaia xmatch.
-    return t_o
-
-
-def cutout_image(image, center, size_x, size_y):
-    '''
-    Cut the image.
-
-    Parameters
-    ----------
-    [FIXME]: doc
-    '''
-    assert isinstance(size_x, int), 'The size_x should be int!'
-    assert isinstance(size_y, int), 'The size_x should be int!'
-
-    x0 = int(center[1]) - size_x // 2
-    x1 = x0 + size_x
-    y0 = int(center[0]) - size_y // 2
-    y1 = y0 + size_y
-    image_cut = image[x0:x1, y0:y1]
-    return image_cut
-=======
     t_o = XMatch.query(cat1=cat, cat2='vizier:I/355/gaiadr3', max_distance=radius * u.arcsec,
                        colRA1=colRA1, colDec1=colDec1)  # Gaia xmatch.
-    return t_o
->>>>>>> 5c3b3336
+    return t_o